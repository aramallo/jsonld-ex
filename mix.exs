--- conflicted
+++ resolved
@@ -60,23 +60,14 @@
 
   defp deps do
     [
-<<<<<<< HEAD
-      {:rdf, "~> 0.4"},
-      {:poison, "~> 3.0"},
-      {:httpoison, "~> 0.13"},
-      {:dialyxir, "~> 0.4",       only: [:dev, :test], runtime: false},
-      {:credo, "~> 0.6",          only: [:dev, :test], runtime: false},
-      {:ex_doc, "~> 0.14",        only: :dev, runtime: false},
-      {:excoveralls, "~> 0.7",    only: :test},
-=======
       {:rdf, "~> 0.8"},
       {:jason, "~> 1.2"},
+      {:httpoison, "~> 1.7"},
 
       {:credo, "~> 1.4",         only: [:dev, :test], runtime: false},
       {:dialyxir, "~> 1.0",      only: :dev, runtime: false},
       {:ex_doc, "~> 0.22",       only: :dev, runtime: false},
       {:excoveralls, "~> 0.13",  only: :test},
->>>>>>> e8918aa8
     ]
   end
 
