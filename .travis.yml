language: elixir
matrix:
  include:
<<<<<<< HEAD
    - otp_release: 19.3
      elixir: 1.5
    - otp_release: 20.0
      elixir: 1.5
=======
>>>>>>> a86d8816
    - otp_release: 19.3
      elixir: 1.6
    - otp_release: 20.0
      elixir: 1.6
sudo: false
script:
  - MIX_ENV=test mix coveralls.travis<|MERGE_RESOLUTION|>--- conflicted
+++ resolved
@@ -1,13 +1,6 @@
 language: elixir
 matrix:
   include:
-<<<<<<< HEAD
-    - otp_release: 19.3
-      elixir: 1.5
-    - otp_release: 20.0
-      elixir: 1.5
-=======
->>>>>>> a86d8816
     - otp_release: 19.3
       elixir: 1.6
     - otp_release: 20.0
